--- conflicted
+++ resolved
@@ -44,13 +44,8 @@
   * [x] Message unsend
   * [x] Message reactions
   * [x] Message history
-<<<<<<< HEAD
-  * [ ] Presence
+  * [x] Presence
   * [x] Typing notifications
-=======
-  * [x] Presence
-  * [ ] Typing notifications
->>>>>>> 0e202389
   * [x] Read receipts
   * [ ] Admin status
   * [ ] Membership actions
