# mautrix-facebook - A Matrix-Facebook Messenger puppeting bridge.
# Copyright (C) 2022 Tulir Asokan
#
# This program is free software: you can redistribute it and/or modify
# it under the terms of the GNU Affero General Public License as published by
# the Free Software Foundation, either version 3 of the License, or
# (at your option) any later version.
#
# This program is distributed in the hope that it will be useful,
# but WITHOUT ANY WARRANTY; without even the implied warranty of
# MERCHANTABILITY or FITNESS FOR A PARTICULAR PURPOSE.  See the
# GNU Affero General Public License for more details.
#
# You should have received a copy of the GNU Affero General Public License
# along with this program.  If not, see <https://www.gnu.org/licenses/>.
from __future__ import annotations

from typing import Any
import asyncio
import logging
import time

from mautrix.bridge import Bridge
from mautrix.types import RoomID, UserID

from .config import Config
from .db import init as init_db, upgrade_table
from .matrix import MatrixHandler
from .portal import Portal
from .puppet import Puppet
<<<<<<< HEAD
from .user import User
=======
from .matrix import MatrixHandler
from .version import version, linkified_version
from .web import PublicBridgeWebsite
from .presence import PresenceUpdater
>>>>>>> 0e202389
from .util.interval import get_interval
from .version import linkified_version, version
from .web import PublicBridgeWebsite


class MessengerBridge(Bridge):
    name = "mautrix-facebook"
    module = "mautrix_facebook"
    command = "python -m mautrix-facebook"
    description = "A Matrix-Facebook Messenger puppeting bridge."
    repo_url = "https://github.com/mautrix/facebook"
    version = version
    markdown_version = linkified_version
    config_class = Config
    matrix_class = MatrixHandler
    upgrade_table = upgrade_table

    config: Config
    matrix: MatrixHandler
    public_website: PublicBridgeWebsite | None

    periodic_reconnect_task: asyncio.Task

    def prepare_db(self) -> None:
        super().prepare_db()
        init_db(self.db)

    def prepare_bridge(self) -> None:
        super().prepare_bridge()
        if self.config["appservice.public.enabled"]:
            secret = self.config["appservice.public.shared_secret"]
            segment_key = self.config["appservice.public.segment_key"]
            self.public_website = PublicBridgeWebsite(
                loop=self.loop,
                shared_secret=secret,
                segment_key=segment_key,
            )
            self.az.app.add_subapp(
                self.config["appservice.public.prefix"], self.public_website.app
            )
        else:
            self.public_website = None

    def prepare_stop(self) -> None:
        self.periodic_reconnect_task.cancel()
        self.log.debug("Stopping puppet syncers")
        for puppet in Puppet.by_custom_mxid.values():
            puppet.stop()
        self.log.debug("Stopping facebook listeners")
        User.shutdown = True
        for user in User.by_fbid.values():
            user.stop_listen()
        self.add_shutdown_actions(user.save() for user in User.by_mxid.values())

    async def start(self) -> None:
        self.add_startup_actions(User.init_cls(self))
        self.add_startup_actions(Puppet.init_cls(self))
        if self.config["bridge.presence"]:
            self.add_startup_actions(PresenceUpdater.refresh_periodically())
        Portal.init_cls(self)
        if self.config["bridge.resend_bridge_info"]:
            self.add_startup_actions(self.resend_bridge_info())
        await super().start()
        if self.public_website:
            self.public_website.ready_wait.set_result(None)
        self.periodic_reconnect_task = asyncio.create_task(self._try_periodic_reconnect_loop())

    async def resend_bridge_info(self) -> None:
        self.config["bridge.resend_bridge_info"] = False
        self.config.save()
        self.log.info("Re-sending bridge info state event to all portals")
        async for portal in Portal.all():
            await portal.update_bridge_info()
        self.log.info("Finished re-sending bridge info state events")

    async def _try_periodic_reconnect_loop(self) -> None:
        try:
            await self._periodic_reconnect_loop()
        except Exception:
            self.log.exception("Fatal error in periodic reconnect loop")

    async def _periodic_reconnect_loop(self) -> None:
        log = logging.getLogger("mau.periodic_reconnect")
        always_reconnect = self.config["bridge.periodic_reconnect.always"]
        interval = get_interval(self.config["bridge.periodic_reconnect.interval"])
        if interval <= 0:
            log.debug("Periodic reconnection is not enabled")
            return
        mode = self.config["bridge.periodic_reconnect.mode"].lower()
        if mode != "refresh" and mode != "reconnect":
            log.error("Invalid periodic reconnect mode '%s'", mode)
            return
        elif interval < 600:
            log.warning("Periodic reconnect interval is quite low (%d)", interval)
        log.debug("Starting periodic reconnect loop")
        while True:
            try:
                await asyncio.sleep(interval)
            except asyncio.CancelledError:
                log.debug("Periodic reconnect loop stopped")
                return
            must_be_connected_before = time.monotonic()
            min_connected_time = self.config["bridge.periodic_reconnect.min_connected_time"]
            if min_connected_time:
                must_be_connected_before -= min_connected_time
            log.info("Executing periodic reconnections")
            for user in User.by_fbid.values():
                if not user.is_connected and not always_reconnect:
                    log.debug("Not reconnecting %s: not connected", user.mxid)
                    continue
                if user.is_connected and user.connection_time >= must_be_connected_before:
                    log.debug("No reconnecting %s: connected too recently", user.mxid)
                    continue
                log.debug("Executing periodic reconnect for %s", user.mxid)
                try:
                    if mode == "refresh":
                        await user.refresh()
                    elif mode == "reconnect":
                        await user.reconnect()
                except asyncio.CancelledError:
                    log.debug("Periodic reconnect loop stopped")
                    return
                except Exception:
                    log.exception("Error while reconnecting %s", user.mxid)

    async def get_portal(self, room_id: RoomID) -> Portal:
        return await Portal.get_by_mxid(room_id)

    async def get_puppet(self, user_id: UserID, create: bool = False) -> Puppet:
        return await Puppet.get_by_mxid(user_id, create=create)

    async def get_double_puppet(self, user_id: UserID) -> Puppet:
        return await Puppet.get_by_custom_mxid(user_id)

    async def get_user(self, user_id: UserID, create: bool = True) -> User:
        return await User.get_by_mxid(user_id, create=create)

    def is_bridge_ghost(self, user_id: UserID) -> bool:
        return bool(Puppet.get_id_from_mxid(user_id))

    async def count_logged_in_users(self) -> int:
        return len([user for user in User.by_fbid.values() if user.fbid])

    async def manhole_global_namespace(self, user_id: UserID) -> dict[str, Any]:
        return {
            **await super().manhole_global_namespace(user_id),
            "User": User,
            "Portal": Portal,
            "Puppet": Puppet,
        }


MessengerBridge().run()<|MERGE_RESOLUTION|>--- conflicted
+++ resolved
@@ -27,15 +27,9 @@
 from .db import init as init_db, upgrade_table
 from .matrix import MatrixHandler
 from .portal import Portal
+from .presence import PresenceUpdater
 from .puppet import Puppet
-<<<<<<< HEAD
 from .user import User
-=======
-from .matrix import MatrixHandler
-from .version import version, linkified_version
-from .web import PublicBridgeWebsite
-from .presence import PresenceUpdater
->>>>>>> 0e202389
 from .util.interval import get_interval
 from .version import linkified_version, version
 from .web import PublicBridgeWebsite
@@ -93,7 +87,7 @@
     async def start(self) -> None:
         self.add_startup_actions(User.init_cls(self))
         self.add_startup_actions(Puppet.init_cls(self))
-        if self.config["bridge.presence"]:
+        if self.config["bridge.presence_from_facebook"]:
             self.add_startup_actions(PresenceUpdater.refresh_periodically())
         Portal.init_cls(self)
         if self.config["bridge.resend_bridge_info"]:
