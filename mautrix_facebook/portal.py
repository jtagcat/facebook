--- conflicted
+++ resolved
@@ -16,11 +16,6 @@
 from typing import Dict, Deque, Optional, Tuple, Union, Set, Iterator, TYPE_CHECKING
 from collections import deque
 import asyncio
-<<<<<<< HEAD
-=======
-import logging
-import re
->>>>>>> 816f6d43
 
 from yarl import URL
 import aiohttp
@@ -116,8 +111,6 @@
         self._avatar_uri = None
         self._send_locks = {}
         self._typing = set()
-
-        self._urlRegex = re.compile('https?://(?:[a-zA-Z0-9\-_.~!*\'();:@&=+$,/?%#\[\]])+')
 
         self.log = self.log.getChild(self.fbid_log)
 
@@ -553,7 +546,8 @@
 
             if len(message.attachments) > 0:
                 attach_ids = await asyncio.gather(
-                    *[self._handle_facebook_attachment(intent, attachment, message.reply_to_id, message.text)
+                    *[self._handle_facebook_attachment(intent, attachment, message.reply_to_id,
+                                                       message.text)
                       for attachment in message.attachments])
                 event_ids.extend([attach_id for attach_id in attach_ids if attach_id])
 
@@ -635,10 +629,7 @@
         elif isinstance(attachment, LocationAttachment):
             content = await self._convert_facebook_location(intent, attachment)
             content.relates_to = self._get_facebook_reply(reply_to)
-<<<<<<< HEAD
             event_id = await self._send_message(intent, content)
-=======
-            event_id = await intent.send_message(self.mxid, content)
         elif isinstance(attachment, ShareAttachment):
             # remove trailing slash for url searching
             url = attachment.original_url
@@ -647,13 +638,13 @@
 
             # Prevent sending urls that are already in the original message text
             if url not in message_text:
-                content = TextMessageEventContent(msgtype=MessageType.TEXT, body=f"{attachment.title}: {attachment.original_url}")
-                content.format = Format.HTML
-                content.formatted_body = f"<a href='{attachment.original_url}'>{attachment.title}</a>"
-                event_id = await intent.send_message(self.mxid, content)
+                content = TextMessageEventContent(
+                    format=Format.HTML, msgtype=MessageType.TEXT,
+                    body=f"{attachment.title}: {attachment.original_url}",
+                    formatted_body=f"<a href='{attachment.original_url}'>{attachment.title}</a>")
+                event_id = await self._send_message(intent, content)
             else:
                 return None
->>>>>>> 816f6d43
         else:
             self.log.warning(f"Unsupported attachment type: {attachment}")
             return None
