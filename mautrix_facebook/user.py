# mautrix-facebook - A Matrix-Facebook Messenger puppeting bridge.
# Copyright (C) 2022 Tulir Asokan
#
# This program is free software: you can redistribute it and/or modify
# it under the terms of the GNU Affero General Public License as published by
# the Free Software Foundation, either version 3 of the License, or
# (at your option) any later version.
#
# This program is distributed in the hope that it will be useful,
# but WITHOUT ANY WARRANTY; without even the implied warranty of
# MERCHANTABILITY or FITNESS FOR A PARTICULAR PURPOSE.  See the
# GNU Affero General Public License for more details.
#
# You should have received a copy of the GNU Affero General Public License
# along with this program.  If not, see <https://www.gnu.org/licenses/>.
from __future__ import annotations

from typing import TYPE_CHECKING, AsyncGenerator, AsyncIterable, Awaitable, TypeVar, cast
import asyncio
import time

from aiohttp import ClientConnectionError

<<<<<<< HEAD
from maufbapi import AndroidAPI, AndroidMQTT, AndroidState
from maufbapi.http import InvalidAccessToken, ResponseError
from maufbapi.mqtt import Connect, Disconnect, MQTTNotConnected, MQTTNotLoggedIn
from maufbapi.types import graphql, mqtt as mqtt_t
=======
from mautrix.errors import MNotFound
from mautrix.types import (PushActionType, PushRuleKind, PushRuleScope, UserID, RoomID, EventID,
                           TextMessageEventContent, MessageType, PresenceState)
from mautrix.client import Client as MxClient
>>>>>>> 0e202389
from mautrix.bridge import BaseUser, async_getter_lock
from mautrix.errors import MNotFound
from mautrix.types import (
    EventID,
    MessageType,
    PushActionType,
    PushRuleKind,
    PushRuleScope,
    RoomID,
    TextMessageEventContent,
    UserID,
)
from mautrix.util.bridge_state import BridgeState, BridgeStateEvent
from mautrix.util.opt_prometheus import Gauge, Summary, async_time
from mautrix.util.simple_lock import SimpleLock

from . import portal as po, puppet as pu
<<<<<<< HEAD
from .commands import enter_2fa_code
from .config import Config
from .db import User as DBUser, UserPortal
=======
from .presence import PresenceUpdater
>>>>>>> 0e202389
from .util.interval import get_interval

METRIC_SYNC_THREADS = Summary("bridge_sync_threads", "calls to sync_threads")
METRIC_RESYNC = Summary("bridge_on_resync", "calls to on_resync")
METRIC_UNKNOWN_EVENT = Summary("bridge_on_unknown_event", "calls to on_unknown_event")
METRIC_MEMBERS_ADDED = Summary("bridge_on_members_added", "calls to on_members_added")
METRIC_MEMBER_REMOVED = Summary("bridge_on_member_removed", "calls to on_member_removed")
METRIC_TYPING = Summary("bridge_on_typing", "calls to on_typing")
METRIC_PRESENCE = Summary("bridge_on_presence", "calls to on_presence")
METRIC_REACTION = Summary("bridge_on_reaction", "calls to on_reaction")
METRIC_MESSAGE_UNSENT = Summary("bridge_on_unsent", "calls to on_unsent")
METRIC_MESSAGE_SEEN = Summary("bridge_on_message_seen", "calls to on_message_seen")
METRIC_TITLE_CHANGE = Summary("bridge_on_title_change", "calls to on_title_change")
METRIC_AVATAR_CHANGE = Summary("bridge_on_avatar_change", "calls to on_avatar_change")
METRIC_THREAD_CHANGE = Summary("bridge_on_thread_change", "calls to on_thread_change")
METRIC_MESSAGE = Summary("bridge_on_message", "calls to on_message")
METRIC_LOGGED_IN = Gauge("bridge_logged_in", "Users logged into the bridge")
METRIC_CONNECTED = Gauge("bridge_connected", "Bridge users connected to Facebook")

if TYPE_CHECKING:
    from .__main__ import MessengerBridge

try:
    from aiohttp_socks import ProxyConnectionError, ProxyError, ProxyTimeoutError
except ImportError:

    class ProxyError(Exception):
        pass

    ProxyConnectionError = ProxyTimeoutError = ProxyError

T = TypeVar("T")

BridgeState.human_readable_errors.update(
    {
        "fb-reconnection-error": "Failed to reconnect to Messenger",
        "fb-connection-error": "Messenger disconnected unexpectedly",
        "fb-auth-error": "Authentication error from Messenger: {message}",
        "fb-disconnected": None,
        "fb-no-mqtt": "You're not connected to Messenger",
        "logged-out": "You're not logged into Messenger",
    }
)


class User(DBUser, BaseUser):
    temp_disconnect_notices: bool = True
    shutdown: bool = False
    config: Config

    by_mxid: dict[UserID, User] = {}
    by_fbid: dict[int, User] = {}

    client: AndroidAPI | None
    mqtt: AndroidMQTT | None
    listen_task: asyncio.Task | None
    seq_id: int | None

    _notice_room_lock: asyncio.Lock
    _notice_send_lock: asyncio.Lock
    is_admin: bool
    permission_level: str
    _is_logged_in: bool | None
    _is_connected: bool | None
    _connection_time: float
    _prev_thread_sync: float
    _prev_reconnect_fail_refresh: float
    _db_instance: DBUser | None
    _sync_lock: SimpleLock
    _is_refreshing: bool
    _logged_in_info: graphql.LoggedInUser | None
    _logged_in_info_time: float

    def __init__(
        self,
        mxid: UserID,
        fbid: int | None = None,
        state: AndroidState | None = None,
        notice_room: RoomID | None = None,
    ) -> None:
        super().__init__(mxid=mxid, fbid=fbid, state=state, notice_room=notice_room)
        BaseUser.__init__(self)
        self.notice_room = notice_room
        self._notice_room_lock = asyncio.Lock()
        self._notice_send_lock = asyncio.Lock()
        self.command_status = None
        (
            self.relay_whitelisted,
            self.is_whitelisted,
            self.is_admin,
            self.permission_level,
        ) = self.config.get_permissions(mxid)
        self._is_logged_in = None
        self._is_connected = None
        self._connection_time = time.monotonic()
        self._prev_thread_sync = -10
        self._prev_reconnect_fail_refresh = time.monotonic()
        self._sync_lock = SimpleLock(
            "Waiting for thread sync to finish before handling %s", log=self.log
        )
        self._is_refreshing = False
        self._logged_in_info = None
        self._logged_in_info_time = 0

        self.log = self.log.getChild(self.mxid)

        self.client = None
        self.mqtt = None
        self.listen_task = None
        self.seq_id = None

    @classmethod
    def init_cls(cls, bridge: "MessengerBridge") -> AsyncIterable[Awaitable[bool]]:
        cls.bridge = bridge
        cls.config = bridge.config
        cls.az = bridge.az
        cls.loop = bridge.loop
        cls.temp_disconnect_notices = bridge.config["bridge.temporary_disconnect_notices"]
        return (user.load_session() async for user in cls.all_logged_in())

    @property
    def is_connected(self) -> bool | None:
        return self._is_connected

    @is_connected.setter
    def is_connected(self, val: bool | None) -> None:
        if self._is_connected != val:
            self._is_connected = val
            self._connection_time = time.monotonic()

    @property
    def connection_time(self) -> float:
        return self._connection_time

    # region Database getters

    def _add_to_cache(self) -> None:
        self.by_mxid[self.mxid] = self
        if self.fbid:
            self.by_fbid[self.fbid] = self

    @classmethod
    async def all_logged_in(cls) -> AsyncGenerator["User", None]:
        users = await super().all_logged_in()
        user: cls
        for user in users:
            try:
                yield cls.by_mxid[user.mxid]
            except KeyError:
                user._add_to_cache()
                yield user

    @classmethod
    @async_getter_lock
    async def get_by_mxid(cls, mxid: UserID, *, create: bool = True) -> User | None:
        if pu.Puppet.get_id_from_mxid(mxid) or mxid == cls.az.bot_mxid:
            return None
        try:
            return cls.by_mxid[mxid]
        except KeyError:
            pass

        user = cast(cls, await super().get_by_mxid(mxid))
        if user is not None:
            user._add_to_cache()
            return user

        if create:
            cls.log.debug(f"Creating user instance for {mxid}")
            user = cls(mxid)
            await user.insert()
            user._add_to_cache()
            return user

        return None

    @classmethod
    @async_getter_lock
    async def get_by_fbid(cls, fbid: int) -> User | None:
        try:
            return cls.by_fbid[fbid]
        except KeyError:
            pass

        user = cast(cls, await super().get_by_fbid(fbid))
        if user is not None:
            user._add_to_cache()
            return user

        return None

    # endregion

    async def get_own_info(self) -> graphql.LoggedInUser:
        if not self._logged_in_info or self._logged_in_info_time + 60 * 60 < time.monotonic():
            self._logged_in_info = await self.client.fetch_logged_in_user()
            self._logged_in_info_time = time.monotonic()
        return self._logged_in_info

    async def load_session(self, _override: bool = False, _raise_errors: bool = False) -> bool:
        if self._is_logged_in and not _override:
            return True
        elif not self.state:
            # If we have a user in the DB with no state, we can assume
            # FB logged us out and the bridge has restarted
            await self.push_bridge_state(
                BridgeStateEvent.BAD_CREDENTIALS,
                error="logged-out",
            )
            return False
        attempt = 0
        client = AndroidAPI(self.state, log=self.log.getChild("api"))
        while True:
            try:
                user_info = await client.fetch_logged_in_user()
                break
            except (
                ProxyError,
                ProxyTimeoutError,
                ProxyConnectionError,
                ClientConnectionError,
                ConnectionError,
            ) as e:
                attempt += 1
                wait = min(attempt * 10, 60)
                self.log.warning(
                    f"{e.__class__.__name__} while trying to restore session, "
                    f"retrying in {wait} seconds: {e}"
                )
                await asyncio.sleep(wait)
            except Exception:
                self.log.exception("Failed to restore session")
                if _raise_errors:
                    raise
                return False
        if user_info:
            self.log.info("Loaded session successfully")
            self.client = client
            self._logged_in_info = user_info
            self._logged_in_info_time = time.monotonic()
            self._track_metric(METRIC_LOGGED_IN, True)
            self._is_logged_in = True
            self.is_connected = None
            self.stop_listen()
            asyncio.create_task(self.post_login())
            return True
        return False

    async def is_logged_in(self, _override: bool = False) -> bool:
        if not self.state or not self.client:
            return False
        if self._is_logged_in is None or _override:
            try:
                self._is_logged_in = bool(await self.get_own_info())
            except Exception:
                self.log.exception("Exception checking login status")
                self._is_logged_in = False
        return self._is_logged_in

    async def refresh(self, force_notice: bool = False) -> None:
        event_id = None
        self._is_refreshing = True
        if self.mqtt:
            self.log.debug("Disconnecting MQTT connection for session refresh...")
            if self.temp_disconnect_notices or force_notice:
                event_id = await self.send_bridge_notice(
                    "Disconnecting Messenger MQTT connection for session refresh...",
                    state_event=BridgeStateEvent.TRANSIENT_DISCONNECT,
                )
            self.mqtt.disconnect()
            if self.listen_task:
                try:
                    await asyncio.wait_for(self.listen_task, timeout=3)
                except asyncio.TimeoutError:
                    self.log.debug("Waiting for MQTT connection timed out")
                else:
                    self.log.debug("MQTT connection disconnected")
            self.mqtt = None
            if self.client:
                self.client.sequence_id_callback = None
        if self.temp_disconnect_notices or force_notice:
            event_id = await self.send_bridge_notice(
                "Refreshing session...",
                edit=event_id,
                state_event=BridgeStateEvent.TRANSIENT_DISCONNECT,
            )
        await self._reload_session(event_id)

    async def _reload_session(self, event_id: EventID, retries: int = 3) -> None:
        try:
            await self.load_session(_override=True, _raise_errors=True)
        except InvalidAccessToken as e:
            await self.send_bridge_notice(
                "Got authentication error from Messenger:\n\n"
                f"> {e!s}\n\n"
                "If you changed your Facebook password or enabled two-factor authentication, this "
                "is normal and you just need to log in again.",
                edit=event_id,
                important=True,
                state_event=BridgeStateEvent.BAD_CREDENTIALS,
                error_code="fb-auth-error",
                error_message=str(e),
            )
            await self.logout(remove_fbid=False)
        except ResponseError as e:
            will_retry = retries > 0
            retry = "Retrying in 1 minute" if will_retry else "Not retrying"
            notice = f"Failed to refresh Messenger session: unknown response error {e}. {retry}"
            if will_retry:
                await self.send_bridge_notice(
                    notice,
                    edit=event_id,
                    state_event=BridgeStateEvent.TRANSIENT_DISCONNECT,
                )
                await asyncio.sleep(60)
                await self._reload_session(event_id, retries - 1)
            else:
                await self.send_bridge_notice(
                    notice,
                    edit=event_id,
                    important=True,
                    state_event=BridgeStateEvent.UNKNOWN_ERROR,
                    error_code="fb-reconnection-error",
                )
        except Exception:
            await self.send_bridge_notice(
                "Failed to refresh Messenger session: unknown error "
                "(see logs for more details)",
                edit=event_id,
                state_event=BridgeStateEvent.UNKNOWN_ERROR,
                error_code="fb-reconnection-error",
            )
        finally:
            self._is_refreshing = False

    async def reconnect(self) -> None:
        self._is_refreshing = True
        if self.mqtt:
            self.mqtt.disconnect()
        await self.listen_task
        self.listen_task = None
        self.mqtt = None
        self.start_listen()
        self._is_refreshing = False

    async def logout(self, remove_fbid: bool = True) -> bool:
        ok = True
        self.stop_listen()
        if self.state:
            # TODO is there even a logout API for messenger mobile?
            pass
            # try:
            #     await self.session.logout()
            # except fbchat.FacebookError:
            #     self.log.exception("Error while logging out")
            #     ok = False
        if remove_fbid:
            await self.push_bridge_state(BridgeStateEvent.LOGGED_OUT)
        self._track_metric(METRIC_LOGGED_IN, False)
        self.state = None
        self._is_logged_in = False
        self.is_connected = None
        self.client = None
        self.mqtt = None

        if self.fbid and remove_fbid:
            await UserPortal.delete_all(self.fbid)
            del self.by_fbid[self.fbid]
            self.fbid = None

        await self.save()
        return ok

    async def post_login(self) -> None:
        self.log.info("Running post-login actions")
        self._add_to_cache()

        try:
            puppet = await pu.Puppet.get_by_fbid(self.fbid)

            if puppet.custom_mxid != self.mxid and puppet.can_auto_login(self.mxid):
                self.log.info(f"Automatically enabling custom puppet")
                await puppet.switch_mxid(access_token="auto", mxid=self.mxid)
        except Exception:
            self.log.exception("Failed to automatically enable custom puppet")

        if await self.sync_threads():
            self.start_listen()

    async def get_direct_chats(self) -> dict[UserID, list[RoomID]]:
        return {
            pu.Puppet.get_mxid_from_id(portal.fbid): [portal.mxid]
            async for portal in po.Portal.get_all_by_receiver(self.fbid)
            if portal.mxid
        }

    @async_time(METRIC_SYNC_THREADS)
    async def sync_threads(self) -> bool:
        if (
            self._prev_thread_sync + 10 > time.monotonic()
            and self.mqtt
            and self.mqtt.seq_id is not None
        ):
            self.log.debug("Previous thread sync was less than 10 seconds ago, not re-syncing")
            return True
        self._prev_thread_sync = time.monotonic()
        try:
            await self._sync_threads()
            return True
        except InvalidAccessToken as e:
            await self.send_bridge_notice(
                f"Got authentication error from Messenger:\n\n> {e!s}\n\n",
                important=True,
                state_event=BridgeStateEvent.BAD_CREDENTIALS,
                error_code="fb-auth-error",
                error_message=str(e),
            )
            await self.logout(remove_fbid=False)
        except Exception as e:
            self.log.exception("Failed to sync threads")
            await self.push_bridge_state(BridgeStateEvent.UNKNOWN_ERROR, message=str(e))
        return False

    async def _sync_threads(self) -> None:
        sync_count = self.config["bridge.initial_chat_sync"]
        self.log.debug("Fetching threads...")
        # TODO paginate with 20 threads per request
        resp = await self.client.fetch_thread_list(thread_count=sync_count)
        self.seq_id = int(resp.sync_sequence_id)
        if self.mqtt:
            self.mqtt.seq_id = self.seq_id
        if sync_count <= 0:
            return
        await self.push_bridge_state(BridgeStateEvent.BACKFILLING)
        for thread in resp.nodes:
            try:
                await self._sync_thread(thread)
            except Exception:
                self.log.exception("Failed to sync thread %s", thread.id)

        await self.update_direct_chats()

    async def _sync_thread(self, thread: graphql.Thread) -> None:
        self.log.debug(f"Syncing thread {thread.thread_key.id}")
        is_direct = bool(thread.thread_key.other_user_id)
        portal = await po.Portal.get_by_thread(thread.thread_key, self.fbid)

        was_created = False
        if not portal.mxid:
            await portal.create_matrix_room(self, thread)
            was_created = True
        else:
            await portal.update_matrix_room(self, thread)
            await portal.backfill(self, is_initial=False, thread=thread)
        if was_created or not self.config["bridge.tag_only_on_create"]:
            await self._mute_room(portal, thread.mute_until)

    async def _mute_room(self, portal: po.Portal, mute_until: int) -> None:
        if not self.config["bridge.mute_bridging"] or not portal or not portal.mxid:
            return
        puppet = await pu.Puppet.get_by_custom_mxid(self.mxid)
        if not puppet or not puppet.is_real_user:
            return
        if mute_until is not None and (mute_until < 0 or mute_until > int(time.time())):
            await puppet.intent.set_push_rule(
                PushRuleScope.GLOBAL,
                PushRuleKind.ROOM,
                portal.mxid,
                actions=[PushActionType.DONT_NOTIFY],
            )
        else:
            try:
                await puppet.intent.remove_push_rule(
                    PushRuleScope.GLOBAL, PushRuleKind.ROOM, portal.mxid
                )
            except MNotFound:
                pass

    async def is_in_portal(self, portal: po.Portal) -> bool:
        return await UserPortal.get(self.fbid, portal.fbid, portal.fb_receiver) is not None

    async def on_2fa_callback(self) -> str:
        if self.command_status and self.command_status.get("action", "") == "Login":
            future = self.loop.create_future()
            self.command_status["future"] = future
            self.command_status["next"] = enter_2fa_code
            await self.az.intent.send_notice(
                self.command_status["room_id"],
                "You have two-factor authentication enabled. Please send the code here.",
            )
            return await future
        raise RuntimeError("No ongoing login command")

    async def get_notice_room(self) -> RoomID:
        if not self.notice_room:
            async with self._notice_room_lock:
                # If someone already created the room while this call was waiting,
                # don't make a new room
                if self.notice_room:
                    return self.notice_room
                creation_content = {}
                if not self.config["bridge.federate_rooms"]:
                    creation_content["m.federate"] = False
                self.notice_room = await self.az.intent.create_room(
                    is_direct=True,
                    invitees=[self.mxid],
                    topic="Facebook Messenger bridge notices",
                    creation_content=creation_content,
                )
                await self.save()
        return self.notice_room

    async def send_bridge_notice(
        self,
        text: str,
        edit: EventID | None = None,
        state_event: BridgeStateEvent | None = None,
        important: bool = False,
        error_code: str | None = None,
        error_message: str | None = None,
    ) -> EventID | None:
        if state_event:
            await self.push_bridge_state(
                state_event,
                error=error_code,
                message=error_message if error_code else text,
            )
        if self.config["bridge.disable_bridge_notices"]:
            return None
        event_id = None
        try:
            self.log.debug("Sending bridge notice: %s", text)
            content = TextMessageEventContent(
                body=text,
                msgtype=(MessageType.TEXT if important else MessageType.NOTICE),
            )
            if edit:
                content.set_edit(edit)
            # This is locked to prevent notices going out in the wrong order
            async with self._notice_send_lock:
                event_id = await self.az.intent.send_message(await self.get_notice_room(), content)
        except Exception:
            self.log.warning("Failed to send bridge notice", exc_info=True)
        return edit or event_id

    async def fill_bridge_state(self, state: BridgeState) -> None:
        await super().fill_bridge_state(state)
        if self.fbid:
            state.remote_id = str(self.fbid)
            puppet = await pu.Puppet.get_by_fbid(self.fbid)
            state.remote_name = puppet.name

    async def get_bridge_states(self) -> list[BridgeState]:
        if not self.state:
            return []
        state = BridgeState(state_event=BridgeStateEvent.UNKNOWN_ERROR)
        if self.is_connected:
            state.state_event = BridgeStateEvent.CONNECTED
        elif self._is_refreshing or self.mqtt:
            state.state_event = BridgeStateEvent.TRANSIENT_DISCONNECT
        return [state]

    async def get_puppet(self) -> pu.Puppet | None:
        if not self.fbid:
            return None
        return await pu.Puppet.get_by_fbid(self.fbid)

    # region Facebook event handling

    def start_listen(self) -> None:
        self.listen_task = asyncio.create_task(self._try_listen())

    def _disconnect_listener_after_error(self) -> None:
        try:
            self.mqtt.disconnect()
        except Exception:
            self.log.debug("Error disconnecting listener after error", exc_info=True)

    def _update_seq_id(self, seq_id: int) -> None:
        self.seq_id = seq_id

    def _update_region_hint(self, region_hint: str) -> None:
        self.log.debug(f"Got region hint {region_hint}")
        self.state.session.region_hint = region_hint
        asyncio.create_task(self.save())

    async def _try_listen(self) -> None:
        try:
            if not self.mqtt:
                self.mqtt = AndroidMQTT(self.state, self.config, log=self.log.getChild("mqtt"))
                self.mqtt.seq_id_update_callback = self._update_seq_id
                self.mqtt.region_hint_callback = self._update_region_hint
                self.mqtt.add_event_handler(mqtt_t.Message, self.on_message)
                self.mqtt.add_event_handler(mqtt_t.ExtendedMessage, self.on_message)
                self.mqtt.add_event_handler(mqtt_t.NameChange, self.on_title_change)
                self.mqtt.add_event_handler(mqtt_t.AvatarChange, self.on_avatar_change)
                self.mqtt.add_event_handler(mqtt_t.UnsendMessage, self.on_message_unsent)
                self.mqtt.add_event_handler(mqtt_t.ReadReceipt, self.on_message_seen)
                self.mqtt.add_event_handler(mqtt_t.OwnReadReceipt, self.on_message_seen_self)
                self.mqtt.add_event_handler(mqtt_t.Reaction, self.on_reaction)
                self.mqtt.add_event_handler(mqtt_t.Presence, self.on_presence)
                self.mqtt.add_event_handler(mqtt_t.AddMember, self.on_members_added)
                self.mqtt.add_event_handler(mqtt_t.RemoveMember, self.on_member_removed)
                self.mqtt.add_event_handler(mqtt_t.ThreadChange, self.on_thread_change)
                self.mqtt.add_event_handler(mqtt_t.MessageSyncError, self.on_message_sync_error)
                self.mqtt.add_event_handler(mqtt_t.TypingNotification, self.on_typing)
                self.mqtt.add_event_handler(Connect, self.on_connect)
                self.mqtt.add_event_handler(Disconnect, self.on_disconnect)
            await self.mqtt.listen(self.seq_id)
            self.is_connected = False
            if not self._is_refreshing and not self.shutdown:
                await self.send_bridge_notice(
                    "Facebook Messenger connection closed without error",
                    state_event=BridgeStateEvent.UNKNOWN_ERROR,
                    error_code="fb-disconnected",
                )
        except (MQTTNotLoggedIn, MQTTNotConnected) as e:
            self.log.debug("Listen threw a Facebook error", exc_info=True)
            refresh = self.config["bridge.on_reconnection_fail.refresh"]
            next_action = "Refreshing session..." if refresh else "Not retrying!"
            event = (
                "Disconnected from" if isinstance(e, MQTTNotLoggedIn) else "Failed to connect to"
            )
            message = f"{event} Facebook Messenger: {e}. {next_action}"
            self.log.warning(message)
            if not refresh:
                await self.send_bridge_notice(
                    message,
                    important=True,
                    state_event=BridgeStateEvent.UNKNOWN_ERROR,
                    error_code="fb-connection-error",
                )
            elif self.temp_disconnect_notices:
                await self.send_bridge_notice(message)
            if refresh:
                wait_for = self.config["bridge.on_reconnection_fail.wait_for"]
                if wait_for:
                    await asyncio.sleep(get_interval(wait_for))
                # Ensure a minimum of 120s between reconnection attempts, even if wait is disabled
                await asyncio.sleep(self._prev_reconnect_fail_refresh + 120 - time.monotonic())
                self._prev_reconnect_fail_refresh = time.monotonic()
                asyncio.create_task(self.refresh())
            else:
                self._disconnect_listener_after_error()
        except Exception:
            self.is_connected = False
            self.log.exception("Fatal error in listener")
            await self.send_bridge_notice(
                "Fatal error in listener (see logs for more info)",
                state_event=BridgeStateEvent.UNKNOWN_ERROR,
                important=True,
                error_code="fb-connection-error",
            )
            self._disconnect_listener_after_error()

    # @async_time(METRIC_UNKNOWN_EVENT)
    # async def on_unknown_event(self, evt: fbchat.UnknownEvent) -> None:
    #     self.log.debug(f"Unknown event %s: %s", evt.source, evt.data)

    async def on_connect(self, evt: Connect) -> None:
        now = time.monotonic()
        disconnected_at = self._connection_time
        max_delay = self.config["bridge.resync_max_disconnected_time"]
        first_connect = self.is_connected is None
        self.is_connected = True
        self._track_metric(METRIC_CONNECTED, True)
        if not first_connect and disconnected_at + max_delay < now:
            duration = int(now - disconnected_at)
            self.log.debug("Disconnection lasted %d seconds, not re-syncing threads...", duration)
        elif self.temp_disconnect_notices:
            await self.send_bridge_notice("Connected to Facebook Messenger")
        await self.push_bridge_state(BridgeStateEvent.CONNECTED)

    async def on_disconnect(self, evt: Disconnect) -> None:
        self.is_connected = False
        self._track_metric(METRIC_CONNECTED, False)
        if self.temp_disconnect_notices:
            await self.send_bridge_notice(f"Disconnected from Facebook Messenger: {evt.reason}")
        await self.push_bridge_state(BridgeStateEvent.TRANSIENT_DISCONNECT, message=evt.reason)

    # @async_time(METRIC_RESYNC)
    # async def on_resync(self, evt: fbchat.Resync) -> None:
    #     self.log.info("sequence_id changed, resyncing threads...")
    #     await self.sync_threads()

    def stop_listen(self) -> None:
        if self.mqtt:
            self.mqtt.disconnect()
        if self.listen_task:
            self.listen_task.cancel()
        self.mqtt = None
        self.listen_task = None

    async def on_logged_in(self, state: AndroidState) -> None:
        self.log.debug(f"Successfully logged in as {state.session.uid}")
        self.fbid = state.session.uid
        self.state = state
        self.client = AndroidAPI(state, log=self.log.getChild("api"))
        await self.save()
        try:
            self._logged_in_info = await self.client.fetch_logged_in_user(post_login=True)
            self._logged_in_info_time = time.monotonic()
        except Exception:
            self.log.exception("Failed to fetch post-login info")
        self.stop_listen()
        asyncio.create_task(self.post_login())

    @async_time(METRIC_MESSAGE)
    async def on_message(self, evt: mqtt_t.Message | mqtt_t.ExtendedMessage) -> None:
        if isinstance(evt, mqtt_t.ExtendedMessage):
            reply_to = evt.reply_to_message
            evt = evt.message
        else:
            reply_to = None
        portal = await po.Portal.get_by_thread(evt.metadata.thread, self.fbid)
        puppet = await pu.Puppet.get_by_fbid(evt.metadata.sender)
        # if not puppet.name:
        #     await puppet.update_info(self)
        await portal.backfill_lock.wait(evt.metadata.id)
        await portal.handle_facebook_message(self, puppet, evt, reply_to=reply_to)

    @async_time(METRIC_TITLE_CHANGE)
    async def on_title_change(self, evt: mqtt_t.NameChange) -> None:
        portal = await po.Portal.get_by_thread(evt.metadata.thread, self.fbid)
        sender = await pu.Puppet.get_by_fbid(evt.metadata.sender)
        await portal.backfill_lock.wait("title change")
        await portal.handle_facebook_name(
            self, sender, evt.new_name, evt.metadata.id, evt.metadata.timestamp
        )

    @async_time(METRIC_AVATAR_CHANGE)
    async def on_avatar_change(self, evt: mqtt_t.AvatarChange) -> None:
        portal = await po.Portal.get_by_thread(evt.metadata.thread, self.fbid)
        sender = await pu.Puppet.get_by_fbid(evt.metadata.sender)
        await portal.backfill_lock.wait("avatar change")
        await portal.handle_facebook_photo(
            self, sender, evt.new_avatar, evt.metadata.id, evt.metadata.timestamp
        )

    @async_time(METRIC_MESSAGE_SEEN)
    async def on_message_seen(self, evt: mqtt_t.ReadReceipt) -> None:
        puppet = await pu.Puppet.get_by_fbid(evt.user_id)
        portal = await po.Portal.get_by_thread(evt.thread, self.fbid, create=False)
        if portal and portal.mxid:
            await portal.backfill_lock.wait(f"read receipt from {puppet.fbid}")
            await portal.handle_facebook_seen(self, puppet, evt.read_to)

    @async_time(METRIC_MESSAGE_SEEN)
    async def on_message_seen_self(self, evt: mqtt_t.OwnReadReceipt) -> None:
        puppet = await pu.Puppet.get_by_fbid(self.fbid)
        for thread in evt.threads:
            portal = await po.Portal.get_by_thread(thread, self.fbid, create=False)
            if portal:
                await portal.backfill_lock.wait(f"read receipt from {puppet.fbid}")
                await portal.handle_facebook_seen(self, puppet, evt.read_to)

    @async_time(METRIC_MESSAGE_UNSENT)
    async def on_message_unsent(self, evt: mqtt_t.UnsendMessage) -> None:
        portal = await po.Portal.get_by_thread(evt.thread, self.fbid, create=False)
        if portal and portal.mxid:
            await portal.backfill_lock.wait(f"redaction of {evt.message_id}")
            puppet = await pu.Puppet.get_by_fbid(evt.user_id)
            await portal.handle_facebook_unsend(puppet, evt.message_id, timestamp=evt.timestamp)

    @async_time(METRIC_REACTION)
    async def on_reaction(self, evt: mqtt_t.Reaction) -> None:
        portal = await po.Portal.get_by_thread(evt.thread, self.fbid, create=False)
        if not portal or not portal.mxid:
            return
        puppet = await pu.Puppet.get_by_fbid(evt.reaction_sender_id)
        await portal.backfill_lock.wait(f"reaction to {evt.message_id}")
        if evt.reaction is None:
            await portal.handle_facebook_reaction_remove(self, puppet, evt.message_id)
        else:
            await portal.handle_facebook_reaction_add(self, puppet, evt.message_id, evt.reaction)

<<<<<<< HEAD
    # @async_time(METRIC_PRESENCE)
    # async def on_presence(self, evt: fbchat.Presence) -> None:
    #     for user, status in evt.statuses.items():
    #         puppet = pu.Puppet.get_by_fbid(user, create=False)
    #         if puppet:
    #             await puppet.default_mxid_intent.set_presence(
    #                 presence=PresenceState.ONLINE if status.active else PresenceState.OFFLINE,
    #                 ignore_cache=True)

    @async_time(METRIC_TYPING)
    async def on_typing(self, evt: mqtt_t.TypingNotification) -> None:
        portal = await po.Portal.get_by_fbid(evt.user_id, fb_receiver=self.fbid, create=False)
        if portal and portal.mxid and not portal.backfill_lock.locked:
            puppet = await pu.Puppet.get_by_fbid(evt.user_id)
            await puppet.intent.set_typing(
                portal.mxid, is_typing=bool(evt.typing_status), timeout=10000
            )
=======
    @async_time(METRIC_PRESENCE)
    async def on_presence(self, evt: mqtt_t.Presence) -> None:
        for update in evt.updates:
            puppet = await pu.Puppet.get_by_fbid(update.user_id, create=False)
            if puppet:
                self.log.trace(f"Received presence for: {puppet.name} - {update.status}")
                await PresenceUpdater.set_presence(puppet, PresenceState.ONLINE if update.status == 2 else PresenceState.OFFLINE)

    # @async_time(METRIC_TYPING)
    # async def on_typing(self, evt: fbchat.Typing) -> None:
    #     fb_receiver = self.fbid if isinstance(evt.thread, fbchat.User) else None
    #     portal = po.Portal.get_by_thread(evt.thread, fb_receiver)
    #     if portal.mxid and not portal.backfill_lock.locked:
    #         puppet = pu.Puppet.get_by_fbid(evt.author.id)
    #         await puppet.intent.set_typing(portal.mxid, is_typing=evt.status, timeout=120000)
>>>>>>> 0e202389

    @async_time(METRIC_MEMBERS_ADDED)
    async def on_members_added(self, evt: mqtt_t.AddMember) -> None:
        portal = await po.Portal.get_by_thread(evt.metadata.thread, self.fbid)
        if portal.mxid:
            sender = await pu.Puppet.get_by_fbid(evt.metadata.sender)
            users = [await pu.Puppet.get_by_fbid(user.id) for user in evt.users]
            await portal.backfill_lock.wait("member add")
            await portal.handle_facebook_join(self, sender, users)

    @async_time(METRIC_MEMBER_REMOVED)
    async def on_member_removed(self, evt: mqtt_t.RemoveMember) -> None:
        portal = await po.Portal.get_by_thread(evt.metadata.thread, self.fbid)
        if portal.mxid:
            sender = await pu.Puppet.get_by_fbid(evt.metadata.sender)
            user = await pu.Puppet.get_by_fbid(evt.user_id)
            await portal.backfill_lock.wait("member remove")
            await portal.handle_facebook_leave(self, sender, user)

    @async_time(METRIC_THREAD_CHANGE)
    async def on_thread_change(self, evt: mqtt_t.ThreadChange) -> None:
        portal = await po.Portal.get_by_thread(evt.metadata.thread, self.fbid)
        if not portal.mxid:
            return

        if evt.action == mqtt_t.ThreadChangeAction.NICKNAME:
            target = int(evt.action_data["participant_id"])
            puppet = await pu.Puppet.get_by_fbid(target)
            await portal.sync_per_room_nick(puppet, evt.action_data["nickname"])

        # TODO
        # elif evt.action == mqtt_t.ThreadChangeAction.ADMINS:
        #     sender = await pu.Puppet.get_by_fbid(evt.metadata.sender)
        #     user = await pu.Puppet.get_by_fbid(evt.action_data["TARGET_ID"])
        #     make_admin = evt.action_data["ADMIN_EVENT"] == "add_admin"
        #     # TODO does the ADMIN_TYPE data matter?
        #     await portal.backfill_lock.wait("admin change")
        #     await portal.handle_facebook_admin(self, sender, user, make_admin)
        else:
            self.log.trace("Unhandled thread change: %s", evt)

    async def on_message_sync_error(self, evt: mqtt_t.MessageSyncError) -> None:
        self.log.error(f"Message sync error: {evt.value}, resyncing...")
        await self.send_bridge_notice(f"Message sync error: {evt.value}, resyncing...")
        self.stop_listen()
        await self.sync_threads()
        self.start_listen()

    # endregion<|MERGE_RESOLUTION|>--- conflicted
+++ resolved
@@ -21,22 +21,16 @@
 
 from aiohttp import ClientConnectionError
 
-<<<<<<< HEAD
 from maufbapi import AndroidAPI, AndroidMQTT, AndroidState
 from maufbapi.http import InvalidAccessToken, ResponseError
 from maufbapi.mqtt import Connect, Disconnect, MQTTNotConnected, MQTTNotLoggedIn
 from maufbapi.types import graphql, mqtt as mqtt_t
-=======
-from mautrix.errors import MNotFound
-from mautrix.types import (PushActionType, PushRuleKind, PushRuleScope, UserID, RoomID, EventID,
-                           TextMessageEventContent, MessageType, PresenceState)
-from mautrix.client import Client as MxClient
->>>>>>> 0e202389
 from mautrix.bridge import BaseUser, async_getter_lock
 from mautrix.errors import MNotFound
 from mautrix.types import (
     EventID,
     MessageType,
+    PresenceState,
     PushActionType,
     PushRuleKind,
     PushRuleScope,
@@ -49,13 +43,10 @@
 from mautrix.util.simple_lock import SimpleLock
 
 from . import portal as po, puppet as pu
-<<<<<<< HEAD
 from .commands import enter_2fa_code
 from .config import Config
 from .db import User as DBUser, UserPortal
-=======
 from .presence import PresenceUpdater
->>>>>>> 0e202389
 from .util.interval import get_interval
 
 METRIC_SYNC_THREADS = Summary("bridge_sync_threads", "calls to sync_threads")
@@ -645,9 +636,10 @@
     async def _try_listen(self) -> None:
         try:
             if not self.mqtt:
-                self.mqtt = AndroidMQTT(self.state, self.config, log=self.log.getChild("mqtt"))
+                self.mqtt = AndroidMQTT(self.state, log=self.log.getChild("mqtt"))
                 self.mqtt.seq_id_update_callback = self._update_seq_id
                 self.mqtt.region_hint_callback = self._update_region_hint
+                self.mqtt.enable_web_presence = self.config["bridge.presence_from_facebook"]
                 self.mqtt.add_event_handler(mqtt_t.Message, self.on_message)
                 self.mqtt.add_event_handler(mqtt_t.ExtendedMessage, self.on_message)
                 self.mqtt.add_event_handler(mqtt_t.NameChange, self.on_title_change)
@@ -832,15 +824,15 @@
         else:
             await portal.handle_facebook_reaction_add(self, puppet, evt.message_id, evt.reaction)
 
-<<<<<<< HEAD
-    # @async_time(METRIC_PRESENCE)
-    # async def on_presence(self, evt: fbchat.Presence) -> None:
-    #     for user, status in evt.statuses.items():
-    #         puppet = pu.Puppet.get_by_fbid(user, create=False)
-    #         if puppet:
-    #             await puppet.default_mxid_intent.set_presence(
-    #                 presence=PresenceState.ONLINE if status.active else PresenceState.OFFLINE,
-    #                 ignore_cache=True)
+    @async_time(METRIC_PRESENCE)
+    async def on_presence(self, evt: mqtt_t.Presence) -> None:
+        for update in evt.updates:
+            puppet = await pu.Puppet.get_by_fbid(update.user_id, create=False)
+            if puppet:
+                self.log.trace(f"Received presence for: {puppet.name} - {update.status}")
+                await PresenceUpdater.set_presence(
+                    puppet, PresenceState.ONLINE if update.status == 2 else PresenceState.OFFLINE
+                )
 
     @async_time(METRIC_TYPING)
     async def on_typing(self, evt: mqtt_t.TypingNotification) -> None:
@@ -850,23 +842,6 @@
             await puppet.intent.set_typing(
                 portal.mxid, is_typing=bool(evt.typing_status), timeout=10000
             )
-=======
-    @async_time(METRIC_PRESENCE)
-    async def on_presence(self, evt: mqtt_t.Presence) -> None:
-        for update in evt.updates:
-            puppet = await pu.Puppet.get_by_fbid(update.user_id, create=False)
-            if puppet:
-                self.log.trace(f"Received presence for: {puppet.name} - {update.status}")
-                await PresenceUpdater.set_presence(puppet, PresenceState.ONLINE if update.status == 2 else PresenceState.OFFLINE)
-
-    # @async_time(METRIC_TYPING)
-    # async def on_typing(self, evt: fbchat.Typing) -> None:
-    #     fb_receiver = self.fbid if isinstance(evt.thread, fbchat.User) else None
-    #     portal = po.Portal.get_by_thread(evt.thread, fb_receiver)
-    #     if portal.mxid and not portal.backfill_lock.locked:
-    #         puppet = pu.Puppet.get_by_fbid(evt.author.id)
-    #         await puppet.intent.set_typing(portal.mxid, is_typing=evt.status, timeout=120000)
->>>>>>> 0e202389
 
     @async_time(METRIC_MEMBERS_ADDED)
     async def on_members_added(self, evt: mqtt_t.AddMember) -> None:
